--- conflicted
+++ resolved
@@ -14,11 +14,7 @@
 # NOTE: many GPUs don't have DIV, but UnaryOps.RECIP doesn't work for integer division
 class UnaryOps(Enum):
   """A -> A (elementwise)"""
-<<<<<<< HEAD
-  EXP2 = auto(); LOG2 = auto(); CAST = auto(); SIN = auto(); SQRT = auto(); NEG = auto();# noqa: E702
-=======
   EXP2 = auto(); LOG2 = auto(); CAST = auto(); BITCAST = auto(); SIN = auto(); SQRT = auto(); NEG = auto() # noqa: E702
->>>>>>> 65f7e3b3
 class BinaryOps(Enum):
   """A + A -> A (elementwise)"""
   ADD = auto(); SUB = auto(); MUL = auto(); DIV = auto(); MAX = auto(); MOD = auto(); CMPLT = auto(); CMPEQ = auto(); XOR = auto()# noqa: E702
